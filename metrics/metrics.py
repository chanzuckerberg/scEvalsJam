<<<<<<< HEAD
import pertpy as pt
import numpy as np
from scipy import stats
from scipy.stats import entropy
from scipy.spatial.distance import cosine, pdist, squareform
from scipy.cluster.hierarchy import linkage, cophenet
from math import log, sqrt
from sklearn.metrics import adjusted_rand_score, f1_score, silhouette_score, mutual_info_score, fowlkes_mallows_score
from pertpy.tools._distances._distances import AbstractDistance


"""
Authors:
Shawn Fan
Artur Dox
Ang Li
Holly Whitfield
Ramon Vinas

Source: 
https://github.com/scverse/pertpy
https://pertpy.readthedocs.io/en/latest/_modules/pertpy/tools/_distances/_distances.html#Distance

"""

def jaccard_similarity(list1, list2):
    """
    Compute the Jaccard similarity between two lists.
    """
    set1 = set(list1)
    set2 = set(list2)
    return len(set1.intersection(set2)) / len(set1.union(set2))


def mse(X: np.array, Y: np.array) -> float:
    """Mean squared distance between pseudobulk vectors (gene centroids).

    ### Args:
        - `X (np.array)`: ground truth
        - `Y (np.array)`: predictions
    """
    Distance = pt.tools.Distance(metric="mse")
    D = Distance(X, Y)
    return D


def mae(X: np.array, Y: np.array) -> float:
    """Absolute (Norm-1) distance between pseudobulk (gene centroids).

    ### Args:
        - `X (np.array)`: ground truth
        - `Y (np.array)`: predictions
    """
    Distance = pt.tools.Distance(metric="mean_absolute_error")
    D = Distance(X, Y)
    return D


def euclidean_distance(X: np.array, Y: np.array) -> float:
    """Euclidean distance between pseudobulk vectors (gene centroids).

    ### Args:
        - `X (np.array)`: ground truth
        - `Y (np.array)`: predictions
    """
    Distance = pt.tools.Distance(metric="euclidean")
    D = Distance(X, Y)
    return D


def ks_test_distance(X: np.ndarray, Y: np.ndarray) -> float:
    """Average of two-sided KS test statistic between two groups.

    ### Args:
        - `X (np.ndarray)`: ground truth
        - `Y (np.ndarray)`: predictions
    """
    Distance = pt.tools.Distance(metric="ks_test")
    D = Distance(X, Y)
    return D


def energy_distance(X: np.ndarray, Y: np.ndarray) -> float:
    """
    In essence, it is twice the mean pairwise distance between cells of two groups minus
    the mean pairwise distance between cells within each group respectively. More information can
    be found in `Peidli et al. (2023) <https://doi.org/10.1101/2022.08.20.504663>`__.

    ### Args:
        - `X (np.ndarray)`: _description_
        - `Y (np.ndarray)`: _description_

    ### Returns:
        - `float`: _description_
    """
    Distance = pt.tools.Distance(metric="edistance")
    D = Distance(X, Y)
    return D


def cosine_distance(X: np.array, Y: np.array) -> float:
    """Cosine distance between pseudobulk vectors (gene centroids).

    ### Args:
        - `X (np.ndarray)`: control
        - `Y (np.ndarray)`: perturbations
    """
    Distance = pt.tools.Distance(metric="cosine_distance")
    D = Distance(X, Y)
    return D


def cosine_similarity(X: np.array, Y: np.array) -> float:
    """Cosine similarity between pseudobulk vectors (gene centroids).

    ### Args:
        - `X (np.ndarray)`: control
        - `Y (np.ndarray)`: perturbations
    """
    return cosine(X.mean(axis=0), Y.mean(axis=0))


def pearson_distance(X: np.array, Y: np.array) -> float:
    """Pearson distance between the means of cells from two groups.

    ### Args:
        - `X (np.ndarray)`: control
        - `Y (np.ndarray)`: perturbations
    """
    Distance = pt.tools.Distance(metric="pearson_distance")
    D = Distance(X, Y)
    return D


def pearson_correlation(X: np.array, Y: np.array) -> float:
    """Pearson distance between the means of cells from two groups.

    ### Args:
        - `X (np.ndarray)`: control
        - `Y (np.ndarray)`: perturbations
    """
    return stats.pearsonr(X.mean(axis=0), Y.mean(axis=0))[0]


def r2_distance(X: np.array, Y: np.array) -> float:
    """Coefficient of determination across genes between pseudobulk vectors (gene centroids).

    ### Args:
        - `X (np.ndarray)`: control
        - `Y (np.ndarray)`: perturbations
    """
    Distance = pt.tools.Distance(metric="r2_distance")
    D = Distance(X, Y)
    return D


def classifier_control_proba(X: np.array, Y: np.array) -> float:
    """Average of the classification probability of the perturbation for a binary classifier.

    ### Args:
        - `X (np.ndarray)`: control
        - `Y (np.ndarray)`: perturbations
    """
    Distance = pt.tools.Distance(metric="classifier_proba")
    D = Distance(X, Y)
    return D

=======
# Implementation of other metrics as extensions to pertpy package
# Created by: Ang Li
# Date: June 13, 2024

import numpy as np
from scipy.stats import entropy
from sklearn.metrics import adjusted_rand_score, f1_score, mutual_info_score, fowlkes_mallows_score
from sklearn.cluster import KMeans
from pertpy.tools._distances._distances import AbstractDistance

metric_dict = {
    "mse": pt.tools.Distance(metric="mse"),
    "mae": pt.tools.Distance(metric="mean_absolute_error"),
    "ks_test_distance": pt.tools.Distance(metric="ks_test"),
    "edistance": pt.tools.Distance(metric="edistance"),
    "cosine_distance": pt.tools.Distance(metric="cosine_distance"),
    "pearson_distance": pt.tools.Distance(metric="pearson_distance"),
    "euclidean_distance": pt.tools.Distance(metric="euclidean_distance"),
    "classifier_proba": pt.tools.Distance(metric="classifier_proba"),
    "kendalltau_distance": pt.tools.Distance(metric="kendalltau_distance"),
    "spearman_distance": pt.tools.Distance(metric="spearman_distance"),
    "wasserstein": pt.tools.Distance(metric="wasserstein"),
    "sym_kldiv": pt.tools.Distance(metric="sym_kldiv"),
    "bhattacharyya_distance": BhattacharyyaDistance(),
    "jaccard_index": JaccardDistance(),
    "F1_score": F1ScoreDistance(),
    "adjusted_rand_index": ARIDistance(),
    "mutual_information": MutualInformationDistance(),
    "fowlkes_mallows_index": FowlkesMallowsDistance()
}
>>>>>>> 224b60b4

class BhattacharyyaDistance(AbstractDistance):
    def __init__(self) -> None:
        super().__init__()
        self.accepts_precomputed = False

    def __call__(self, X: np.ndarray, Y: np.ndarray, **kwargs) -> float:
<<<<<<< HEAD
        if X.shape != Y.shape:
            raise ValueError("X and Y must have the same shape")
        BC = np.sum(np.sqrt(X * Y))
        return -log(BC)
=======
        X_mean = X.mean(axis=0)
        Y_mean = Y.mean(axis=0)
        # Normalize the means to probability distributions
        X_norm = X_mean / np.sum(X_mean)
        Y_norm = Y_mean / np.sum(Y_mean)
        BC = np.sum(np.sqrt(X_norm * Y_norm))
        return -np.log(BC)
>>>>>>> 224b60b4

    def from_precomputed(self, P: np.ndarray, idx: np.ndarray, **kwargs) -> float:
        raise NotImplementedError("Bhattacharyya distance cannot be calculated from precomputed matrix directly.")

class JaccardDistance(AbstractDistance):
<<<<<<< HEAD
    def __init__(self) -> None:
        super().__init__()
        self.accepts_precomputed = True

    def __call__(self, X: np.ndarray, Y: np.ndarray, **kwargs) -> float:
        intersection = np.sum(np.logical_and(X, Y))
        union = np.sum(np.logical_or(X, Y))
        return 1 - intersection / union
    
    def from_precomputed(self, P: np.ndarray, idx: np.ndarray, **kwargs) -> float:
        intersection = P[idx, :][:, idx].sum()
        union = P.sum() - P[~idx, :][:, ~idx].sum()
        return 1 - intersection / union
    
class F1ScoreDistance(AbstractDistance):
    def __init__(self) -> None:
        super().__init__()
        self.accepts_precomputed = False

    def __call__(self, X: np.ndarray, Y: np.ndarray, **kwargs) -> float:
        if len(X) != len(Y):
            raise ValueError("X and Y must have the same length")
        return f1_score(X, Y)
=======
    def __init__(self, threshold=0.5) -> None:
        self.threshold = threshold
        self.accepts_precomputed = True
    
    def __call__(self, X: np.ndarray, Y: np.ndarray, **kwargs) -> float:
        X_binary = X.mean(axis=0) > self.threshold
        Y_binary = Y.mean(axis=0) > self.threshold
        intersection = np.logical_and(X_binary, Y_binary).sum(axis=0)
        union = np.logical_or(X_binary, Y_binary).sum(axis=0)
        # Convert Jaccard Index to distance
        return 1 - np.mean(intersection / union)
    
    def from_precomputed(self, P: np.ndarray, idx: np.ndarray, **kwargs) -> float:
        raise NotImplementedError("Jaccard distance cannot be calculated from precomputed matrix directly.")

    
class F1ScoreDistance(AbstractDistance):
    def __init__(self, threshold=0.5) -> None:
        self.threshold = threshold
        self.accepts_precomputed = False

    def __call__(self, X: np.ndarray, Y: np.ndarray, **kwargs) -> float:
        # Binarize the gene expression data based on the threshold
        X_binary = (X.mean(axis=0) > self.threshold).astype(int)
        Y_binary = (Y.mean(axis=0) > self.threshold).astype(int)
        # Calculate F1 Score
        f1 = f1_score(Y_binary.flatten(), X_binary.flatten(), average='macro')
        # 1 - F1 Score to represent distance
        return 1 - f1
>>>>>>> 224b60b4
    
    def from_precomputed(self, P: np.ndarray, idx: np.ndarray, **kwargs) -> float:
        raise NotImplementedError("F1 score cannot be calculated from a pairwise distance matrix.")

class ARIDistance(AbstractDistance):
    def __init__(self) -> None:
        super().__init__()
        self.accepts_precomputed = False

    def __call__(self, X: np.ndarray, Y: np.ndarray, **kwargs) -> float:
<<<<<<< HEAD
        if X.ndim != 1 or Y.ndim != 1:
            raise ValueError("Both X and Y must be 1-dimensional arrays representing cluster labels.")
        ari_score = adjusted_rand_score(X, Y)
        # ARI ranges from -1 to 1, where 1 means perfect agreement.
        # To use it as a "distance", we can take 1 minus the score.
        # Hence, lower values indicate higher distance (lower similarity).
        return 1 - ari_score

    def from_precomputed(self, P: np.ndarray, idx: np.ndarray, **kwargs) -> float:
        raise NotImplementedError("ARI cannot be calculated from a pairwise distance matrix.")

class SilhouetteDistance(AbstractDistance):
    def __init__(self) -> None:
        super().__init__()
        self.accepts_precomputed = False

    def __call__(self, X: np.ndarray, labels: np.ndarray, **kwargs) -> float:
        # Silhouette score ranges from -1 to 1, where 1 means better defined clusters
        score = silhouette_score(X, labels)
        return 1 - score  # Convert to a distance measure

    def from_precomputed(self, P: np.ndarray, idx: np.ndarray, **kwargs) -> float:
        raise NotImplementedError("Silhouette score cannot be calculated from a pairwise distance matrix.")
=======
        # Clustering the data
        kmeans_X = KMeans(n_clusters=self.n_clusters, random_state=42)
        kmeans_Y = KMeans(n_clusters=self.n_clusters, random_state=42)
        # Get the cluster labels from both predictions and ground truth
        labels_X = kmeans_X.labels_
        labels_Y = kmeans_Y.labels_
        # Calculating ARI
        ari_score = adjusted_rand_score(labels_X, labels_Y)
        # Convert score to distance
        return 1 - ari_score

    def from_precomputed(self, P: np.ndarray, idx: np.ndarray, **kwargs) -> float:
        raise NotImplementedError("ARI distance cannot be calculated from a pairwise distance matrix.")
>>>>>>> 224b60b4

class MutualInformationDistance(AbstractDistance):
    def __init__(self) -> None:
        super().__init__()
        self.accepts_precomputed = False

    def __call__(self, X: np.ndarray, Y: np.ndarray, **kwargs) -> float:
<<<<<<< HEAD
        mi = mutual_info_score(X.ravel(), Y.ravel())
        return -mi  # Use the negative because higher MI indicates more similarity
=======
        x, y = X.mean(axis=0), Y.mean(axis=0)
        return mutual_info_score(x, y)
>>>>>>> 224b60b4

    def from_precomputed(self, P: np.ndarray, idx: np.ndarray, **kwargs) -> float:
        raise NotImplementedError("Mutual Information cannot be calculated from a pairwise distance matrix.")

<<<<<<< HEAD
class CopheneticDistance(AbstractDistance):
    def __init__(self) -> None:
        super().__init__()
        self.accepts_precomputed = False

    def __call__(self, X: np.ndarray, **kwargs) -> float:
        Z = linkage(X, 'ward')
        cophenet_coef, _ = cophenet(Z, pdist(X))
        return 1 - cophenet_coef  # Convert to distance

    def from_precomputed(self, P: np.ndarray, idx: np.ndarray, **kwargs) -> float:
        raise NotImplementedError("Cophenetic correlation cannot be calculated from a pairwise distance matrix.")

class GiniCoefficient(AbstractDistance):
    def __init__(self) -> None:
        super().__init__()
        self.accepts_precomputed = False

    def __call__(self, X: np.ndarray, **kwargs) -> float:
        sorted_X = np.sort(X.flatten())
        n = len(sorted_X)
        cum_X = np.cumsum(sorted_X, dtype=float)
        index = np.arange(1, n+1)
        gini = (n + 1 - 2 * np.sum(cum_X / cum_X[-1] * index / n))
        return gini

    def from_precomputed(self, P: np.ndarray, idx: np.ndarray, **kwargs) -> float:
        raise NotImplementedError("Gini coefficient cannot be calculated from a pairwise distance matrix.")

class EntropyDistance(AbstractDistance):
    def __init__(self) -> None:
        super().__init__()
        self.accepts_precomputed = False

    def __call__(self, X: np.ndarray, **kwargs) -> float:
        # Calculate entropy and return as distance (since higher entropy indicates more disorder)
        return entropy(X.flatten())

    def from_precomputed(self, P: np.ndarray, idx: np.ndarray, **kwargs) -> float:
        raise NotImplementedError("Entropy cannot be calculated from a pairwise distance matrix.")

class FowlkesMallowsDistance(AbstractDistance):
    def __init__(self) -> None:
        super().__init__()
        self.accepts_precomputed = False

    def __call__(self, X: np.ndarray, Y: np.ndarray, **kwargs) -> float:
        fm_score = fowlkes_mallows_score(X, Y)
=======
class FowlkesMallowsDistance(AbstractDistance):
    def __init__(self, n_clusters=5) -> None:
        super().__init__()
        self.n_clusters = n_clusters
        self.accepts_precomputed = False

    def __call__(self, X: np.ndarray, Y: np.ndarray, **kwargs) -> float:
        # Cluster the data
        kmeans_X = KMeans(n_clusters=self.n_clusters, random_state=42).fit(X)
        kmeans_Y = KMeans(n_clusters=self.n_clusters, random_state=42).fit(Y)
        # Get the cluster labels from both predictions and ground truth
        labels_X = kmeans_X.labels_
        labels_Y = kmeans_Y.labels_
        # Calculate the Fowlkes-Mallows Index
        fm_score = fowlkes_mallows_score(labels_X, labels_Y)
>>>>>>> 224b60b4
        return 1 - fm_score  # Convert to distance

    def from_precomputed(self, P: np.ndarray, idx: np.ndarray, **kwargs) -> float:
        raise NotImplementedError("Fowlkes-Mallows index cannot be calculated from a pairwise distance matrix.")<|MERGE_RESOLUTION|>--- conflicted
+++ resolved
@@ -1,15 +1,3 @@
-<<<<<<< HEAD
-import pertpy as pt
-import numpy as np
-from scipy import stats
-from scipy.stats import entropy
-from scipy.spatial.distance import cosine, pdist, squareform
-from scipy.cluster.hierarchy import linkage, cophenet
-from math import log, sqrt
-from sklearn.metrics import adjusted_rand_score, f1_score, silhouette_score, mutual_info_score, fowlkes_mallows_score
-from pertpy.tools._distances._distances import AbstractDistance
-
-
 """
 Authors:
 Shawn Fan
@@ -17,12 +5,16 @@
 Ang Li
 Holly Whitfield
 Ramon Vinas
+---
+Date: June 13, 2024
+"""
 
-Source: 
-https://github.com/scverse/pertpy
-https://pertpy.readthedocs.io/en/latest/_modules/pertpy/tools/_distances/_distances.html#Distance
-
-"""
+import numpy as np
+from scipy.stats import entropy
+from sklearn.metrics import adjusted_rand_score, f1_score, mutual_info_score, fowlkes_mallows_score
+from sklearn.cluster import KMeans
+from pertpy.tools._distances._distances import AbstractDistance
+import pertpy as pt
 
 def jaccard_similarity(list1, list2):
     """
@@ -32,185 +24,12 @@
     set2 = set(list2)
     return len(set1.intersection(set2)) / len(set1.union(set2))
 
-
-def mse(X: np.array, Y: np.array) -> float:
-    """Mean squared distance between pseudobulk vectors (gene centroids).
-
-    ### Args:
-        - `X (np.array)`: ground truth
-        - `Y (np.array)`: predictions
-    """
-    Distance = pt.tools.Distance(metric="mse")
-    D = Distance(X, Y)
-    return D
-
-
-def mae(X: np.array, Y: np.array) -> float:
-    """Absolute (Norm-1) distance between pseudobulk (gene centroids).
-
-    ### Args:
-        - `X (np.array)`: ground truth
-        - `Y (np.array)`: predictions
-    """
-    Distance = pt.tools.Distance(metric="mean_absolute_error")
-    D = Distance(X, Y)
-    return D
-
-
-def euclidean_distance(X: np.array, Y: np.array) -> float:
-    """Euclidean distance between pseudobulk vectors (gene centroids).
-
-    ### Args:
-        - `X (np.array)`: ground truth
-        - `Y (np.array)`: predictions
-    """
-    Distance = pt.tools.Distance(metric="euclidean")
-    D = Distance(X, Y)
-    return D
-
-
-def ks_test_distance(X: np.ndarray, Y: np.ndarray) -> float:
-    """Average of two-sided KS test statistic between two groups.
-
-    ### Args:
-        - `X (np.ndarray)`: ground truth
-        - `Y (np.ndarray)`: predictions
-    """
-    Distance = pt.tools.Distance(metric="ks_test")
-    D = Distance(X, Y)
-    return D
-
-
-def energy_distance(X: np.ndarray, Y: np.ndarray) -> float:
-    """
-    In essence, it is twice the mean pairwise distance between cells of two groups minus
-    the mean pairwise distance between cells within each group respectively. More information can
-    be found in `Peidli et al. (2023) <https://doi.org/10.1101/2022.08.20.504663>`__.
-
-    ### Args:
-        - `X (np.ndarray)`: _description_
-        - `Y (np.ndarray)`: _description_
-
-    ### Returns:
-        - `float`: _description_
-    """
-    Distance = pt.tools.Distance(metric="edistance")
-    D = Distance(X, Y)
-    return D
-
-
-def cosine_distance(X: np.array, Y: np.array) -> float:
-    """Cosine distance between pseudobulk vectors (gene centroids).
-
-    ### Args:
-        - `X (np.ndarray)`: control
-        - `Y (np.ndarray)`: perturbations
-    """
-    Distance = pt.tools.Distance(metric="cosine_distance")
-    D = Distance(X, Y)
-    return D
-
-
-def cosine_similarity(X: np.array, Y: np.array) -> float:
-    """Cosine similarity between pseudobulk vectors (gene centroids).
-
-    ### Args:
-        - `X (np.ndarray)`: control
-        - `Y (np.ndarray)`: perturbations
-    """
-    return cosine(X.mean(axis=0), Y.mean(axis=0))
-
-
-def pearson_distance(X: np.array, Y: np.array) -> float:
-    """Pearson distance between the means of cells from two groups.
-
-    ### Args:
-        - `X (np.ndarray)`: control
-        - `Y (np.ndarray)`: perturbations
-    """
-    Distance = pt.tools.Distance(metric="pearson_distance")
-    D = Distance(X, Y)
-    return D
-
-
-def pearson_correlation(X: np.array, Y: np.array) -> float:
-    """Pearson distance between the means of cells from two groups.
-
-    ### Args:
-        - `X (np.ndarray)`: control
-        - `Y (np.ndarray)`: perturbations
-    """
-    return stats.pearsonr(X.mean(axis=0), Y.mean(axis=0))[0]
-
-
-def r2_distance(X: np.array, Y: np.array) -> float:
-    """Coefficient of determination across genes between pseudobulk vectors (gene centroids).
-
-    ### Args:
-        - `X (np.ndarray)`: control
-        - `Y (np.ndarray)`: perturbations
-    """
-    Distance = pt.tools.Distance(metric="r2_distance")
-    D = Distance(X, Y)
-    return D
-
-
-def classifier_control_proba(X: np.array, Y: np.array) -> float:
-    """Average of the classification probability of the perturbation for a binary classifier.
-
-    ### Args:
-        - `X (np.ndarray)`: control
-        - `Y (np.ndarray)`: perturbations
-    """
-    Distance = pt.tools.Distance(metric="classifier_proba")
-    D = Distance(X, Y)
-    return D
-
-=======
-# Implementation of other metrics as extensions to pertpy package
-# Created by: Ang Li
-# Date: June 13, 2024
-
-import numpy as np
-from scipy.stats import entropy
-from sklearn.metrics import adjusted_rand_score, f1_score, mutual_info_score, fowlkes_mallows_score
-from sklearn.cluster import KMeans
-from pertpy.tools._distances._distances import AbstractDistance
-
-metric_dict = {
-    "mse": pt.tools.Distance(metric="mse"),
-    "mae": pt.tools.Distance(metric="mean_absolute_error"),
-    "ks_test_distance": pt.tools.Distance(metric="ks_test"),
-    "edistance": pt.tools.Distance(metric="edistance"),
-    "cosine_distance": pt.tools.Distance(metric="cosine_distance"),
-    "pearson_distance": pt.tools.Distance(metric="pearson_distance"),
-    "euclidean_distance": pt.tools.Distance(metric="euclidean_distance"),
-    "classifier_proba": pt.tools.Distance(metric="classifier_proba"),
-    "kendalltau_distance": pt.tools.Distance(metric="kendalltau_distance"),
-    "spearman_distance": pt.tools.Distance(metric="spearman_distance"),
-    "wasserstein": pt.tools.Distance(metric="wasserstein"),
-    "sym_kldiv": pt.tools.Distance(metric="sym_kldiv"),
-    "bhattacharyya_distance": BhattacharyyaDistance(),
-    "jaccard_index": JaccardDistance(),
-    "F1_score": F1ScoreDistance(),
-    "adjusted_rand_index": ARIDistance(),
-    "mutual_information": MutualInformationDistance(),
-    "fowlkes_mallows_index": FowlkesMallowsDistance()
-}
->>>>>>> 224b60b4
-
 class BhattacharyyaDistance(AbstractDistance):
     def __init__(self) -> None:
         super().__init__()
         self.accepts_precomputed = False
 
     def __call__(self, X: np.ndarray, Y: np.ndarray, **kwargs) -> float:
-<<<<<<< HEAD
-        if X.shape != Y.shape:
-            raise ValueError("X and Y must have the same shape")
-        BC = np.sum(np.sqrt(X * Y))
-        return -log(BC)
-=======
         X_mean = X.mean(axis=0)
         Y_mean = Y.mean(axis=0)
         # Normalize the means to probability distributions
@@ -218,37 +37,11 @@
         Y_norm = Y_mean / np.sum(Y_mean)
         BC = np.sum(np.sqrt(X_norm * Y_norm))
         return -np.log(BC)
->>>>>>> 224b60b4
 
     def from_precomputed(self, P: np.ndarray, idx: np.ndarray, **kwargs) -> float:
         raise NotImplementedError("Bhattacharyya distance cannot be calculated from precomputed matrix directly.")
 
 class JaccardDistance(AbstractDistance):
-<<<<<<< HEAD
-    def __init__(self) -> None:
-        super().__init__()
-        self.accepts_precomputed = True
-
-    def __call__(self, X: np.ndarray, Y: np.ndarray, **kwargs) -> float:
-        intersection = np.sum(np.logical_and(X, Y))
-        union = np.sum(np.logical_or(X, Y))
-        return 1 - intersection / union
-    
-    def from_precomputed(self, P: np.ndarray, idx: np.ndarray, **kwargs) -> float:
-        intersection = P[idx, :][:, idx].sum()
-        union = P.sum() - P[~idx, :][:, ~idx].sum()
-        return 1 - intersection / union
-    
-class F1ScoreDistance(AbstractDistance):
-    def __init__(self) -> None:
-        super().__init__()
-        self.accepts_precomputed = False
-
-    def __call__(self, X: np.ndarray, Y: np.ndarray, **kwargs) -> float:
-        if len(X) != len(Y):
-            raise ValueError("X and Y must have the same length")
-        return f1_score(X, Y)
-=======
     def __init__(self, threshold=0.5) -> None:
         self.threshold = threshold
         self.accepts_precomputed = True
@@ -278,7 +71,6 @@
         f1 = f1_score(Y_binary.flatten(), X_binary.flatten(), average='macro')
         # 1 - F1 Score to represent distance
         return 1 - f1
->>>>>>> 224b60b4
     
     def from_precomputed(self, P: np.ndarray, idx: np.ndarray, **kwargs) -> float:
         raise NotImplementedError("F1 score cannot be calculated from a pairwise distance matrix.")
@@ -289,31 +81,6 @@
         self.accepts_precomputed = False
 
     def __call__(self, X: np.ndarray, Y: np.ndarray, **kwargs) -> float:
-<<<<<<< HEAD
-        if X.ndim != 1 or Y.ndim != 1:
-            raise ValueError("Both X and Y must be 1-dimensional arrays representing cluster labels.")
-        ari_score = adjusted_rand_score(X, Y)
-        # ARI ranges from -1 to 1, where 1 means perfect agreement.
-        # To use it as a "distance", we can take 1 minus the score.
-        # Hence, lower values indicate higher distance (lower similarity).
-        return 1 - ari_score
-
-    def from_precomputed(self, P: np.ndarray, idx: np.ndarray, **kwargs) -> float:
-        raise NotImplementedError("ARI cannot be calculated from a pairwise distance matrix.")
-
-class SilhouetteDistance(AbstractDistance):
-    def __init__(self) -> None:
-        super().__init__()
-        self.accepts_precomputed = False
-
-    def __call__(self, X: np.ndarray, labels: np.ndarray, **kwargs) -> float:
-        # Silhouette score ranges from -1 to 1, where 1 means better defined clusters
-        score = silhouette_score(X, labels)
-        return 1 - score  # Convert to a distance measure
-
-    def from_precomputed(self, P: np.ndarray, idx: np.ndarray, **kwargs) -> float:
-        raise NotImplementedError("Silhouette score cannot be calculated from a pairwise distance matrix.")
-=======
         # Clustering the data
         kmeans_X = KMeans(n_clusters=self.n_clusters, random_state=42)
         kmeans_Y = KMeans(n_clusters=self.n_clusters, random_state=42)
@@ -327,7 +94,6 @@
 
     def from_precomputed(self, P: np.ndarray, idx: np.ndarray, **kwargs) -> float:
         raise NotImplementedError("ARI distance cannot be calculated from a pairwise distance matrix.")
->>>>>>> 224b60b4
 
 class MutualInformationDistance(AbstractDistance):
     def __init__(self) -> None:
@@ -335,67 +101,12 @@
         self.accepts_precomputed = False
 
     def __call__(self, X: np.ndarray, Y: np.ndarray, **kwargs) -> float:
-<<<<<<< HEAD
-        mi = mutual_info_score(X.ravel(), Y.ravel())
-        return -mi  # Use the negative because higher MI indicates more similarity
-=======
         x, y = X.mean(axis=0), Y.mean(axis=0)
         return mutual_info_score(x, y)
->>>>>>> 224b60b4
 
     def from_precomputed(self, P: np.ndarray, idx: np.ndarray, **kwargs) -> float:
         raise NotImplementedError("Mutual Information cannot be calculated from a pairwise distance matrix.")
 
-<<<<<<< HEAD
-class CopheneticDistance(AbstractDistance):
-    def __init__(self) -> None:
-        super().__init__()
-        self.accepts_precomputed = False
-
-    def __call__(self, X: np.ndarray, **kwargs) -> float:
-        Z = linkage(X, 'ward')
-        cophenet_coef, _ = cophenet(Z, pdist(X))
-        return 1 - cophenet_coef  # Convert to distance
-
-    def from_precomputed(self, P: np.ndarray, idx: np.ndarray, **kwargs) -> float:
-        raise NotImplementedError("Cophenetic correlation cannot be calculated from a pairwise distance matrix.")
-
-class GiniCoefficient(AbstractDistance):
-    def __init__(self) -> None:
-        super().__init__()
-        self.accepts_precomputed = False
-
-    def __call__(self, X: np.ndarray, **kwargs) -> float:
-        sorted_X = np.sort(X.flatten())
-        n = len(sorted_X)
-        cum_X = np.cumsum(sorted_X, dtype=float)
-        index = np.arange(1, n+1)
-        gini = (n + 1 - 2 * np.sum(cum_X / cum_X[-1] * index / n))
-        return gini
-
-    def from_precomputed(self, P: np.ndarray, idx: np.ndarray, **kwargs) -> float:
-        raise NotImplementedError("Gini coefficient cannot be calculated from a pairwise distance matrix.")
-
-class EntropyDistance(AbstractDistance):
-    def __init__(self) -> None:
-        super().__init__()
-        self.accepts_precomputed = False
-
-    def __call__(self, X: np.ndarray, **kwargs) -> float:
-        # Calculate entropy and return as distance (since higher entropy indicates more disorder)
-        return entropy(X.flatten())
-
-    def from_precomputed(self, P: np.ndarray, idx: np.ndarray, **kwargs) -> float:
-        raise NotImplementedError("Entropy cannot be calculated from a pairwise distance matrix.")
-
-class FowlkesMallowsDistance(AbstractDistance):
-    def __init__(self) -> None:
-        super().__init__()
-        self.accepts_precomputed = False
-
-    def __call__(self, X: np.ndarray, Y: np.ndarray, **kwargs) -> float:
-        fm_score = fowlkes_mallows_score(X, Y)
-=======
 class FowlkesMallowsDistance(AbstractDistance):
     def __init__(self, n_clusters=5) -> None:
         super().__init__()
@@ -411,8 +122,28 @@
         labels_Y = kmeans_Y.labels_
         # Calculate the Fowlkes-Mallows Index
         fm_score = fowlkes_mallows_score(labels_X, labels_Y)
->>>>>>> 224b60b4
         return 1 - fm_score  # Convert to distance
 
     def from_precomputed(self, P: np.ndarray, idx: np.ndarray, **kwargs) -> float:
-        raise NotImplementedError("Fowlkes-Mallows index cannot be calculated from a pairwise distance matrix.")+        raise NotImplementedError("Fowlkes-Mallows index cannot be calculated from a pairwise distance matrix.")
+
+metric_dict = {
+    "mse": pt.tools.Distance(metric="mse"),
+    "mae": pt.tools.Distance(metric="mean_absolute_error"),
+    "ks_test_distance": pt.tools.Distance(metric="ks_test"),
+    "edistance": pt.tools.Distance(metric="edistance"),
+    "cosine_distance": pt.tools.Distance(metric="cosine_distance"),
+    "pearson_distance": pt.tools.Distance(metric="pearson_distance"),
+    "euclidean_distance": pt.tools.Distance(metric="euclidean"),
+    "classifier_proba": pt.tools.Distance(metric="classifier_proba"),
+    "kendalltau_distance": pt.tools.Distance(metric="kendalltau_distance"),
+    "spearman_distance": pt.tools.Distance(metric="spearman_distance"),
+    "wasserstein": pt.tools.Distance(metric="wasserstein"),
+    "sym_kldiv": pt.tools.Distance(metric="sym_kldiv"),
+    "bhattacharyya_distance": BhattacharyyaDistance(),
+    "jaccard_index": JaccardDistance(),
+    "F1_score": F1ScoreDistance(),
+    "adjusted_rand_index": ARIDistance(),
+    "mutual_information": MutualInformationDistance(),
+    "fowlkes_mallows_index": FowlkesMallowsDistance()
+}